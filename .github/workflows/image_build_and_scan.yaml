name: Run Image Build and Scan

on:
  workflow_dispatch:
    inputs:
<<<<<<< HEAD
      versionId:
=======
      versionId: # 여기를 versionName 대신 versionId로 변경
>>>>>>> 8f0c7033
        required: true
      repo:
        required: true
      ref:
        required: true

jobs:
  image-build-and-scan:
    runs-on: ubuntu-latest

    steps:
      # 1. 레포지토리 클론
      - name: Clone target repository
        env:
          GH_TOKEN: ${{ secrets.PLATFORM_GITHUB_TOKEN }}
        run: |
          git clone --branch ${{ github.event.inputs.ref }} \
            https://$GH_TOKEN@github.com/${{ github.event.inputs.repo }} target-repo
      # 2. Docker Buildx 셋업
      - name: Set up Docker Buildx
        uses: docker/setup-buildx-action@v3

      # 3. 이미지 빌드 (로컬에서 스캔을 위해 바로 태그 지정)
      - name: Build Docker image
        id: build-local # [변경] ID 변경, 푸시 단계와 분리
        run: |
          cd target-repo
          # [변경] 로컬에서 스캔할 이미지 태그를 정의
<<<<<<< HEAD
          LOCAL_IMAGE_TAG="local-my-app:${{ github.event.inputs.versionId }}" 
          
=======
          LOCAL_IMAGE_TAG="local-my-app:${{ github.event.inputs.versionId }}" # 여기도 versionId로 변경

>>>>>>> 8f0c7033
          if docker build -t "$LOCAL_IMAGE_TAG" .; then
            echo "status=success" >> $GITHUB_OUTPUT
            echo "local_image_tag=$LOCAL_IMAGE_TAG" >> $GITHUB_OUTPUT # [변경] 로컬 이미지 태그 출력
          else
            echo "status=fail" >> $GITHUB_OUTPUT
          fi

      # 4. Trivy 취약점 스캔 (SARIF 형식으로 바로 출력)
      - name: Run Trivy vulnerability scan and generate SARIF
        if: success() && steps.build-local.outputs.status == 'success'
        id: trivy_scan
        uses: aquasecurity/trivy-action@master
        with:
          image-ref: ${{ steps.build-local.outputs.local_image_tag }}
          format: 'sarif' # [변경] 출력 형식을 'sarif'로 직접 지정
          output: 'trivy-results.sarif' # [변경] 출력 파일명도 .sarif로 변경
          # severity: 'CRITICAL,HIGH' # 이 워크플로우에서는 모든 심각도를 success로 처리할 예정이므로 주석 처리 또는 제거 권장

      # [변경] JSON to SARIF 변환 스텝 제거 - 이제 Trivy가 바로 SARIF를 생성
      # - name: Convert Trivy JSON to SARIF and Upload to Code Scanning (이 스텝은 더 이상 필요 없음)
      #   ...

      # 5. Docker Hub 로그인 (스캔 후 푸시)
      - name: Login to Docker Hub
        if: success() && steps.build-local.outputs.status == 'success' # [변경] 빌드 성공 시에만 로그인
        uses: docker/login-action@v2
        with:
          username: ${{ secrets.DOCKERHUB_USERNAME }}
          password: ${{ secrets.DOCKERHUB_PASSWORD }}

      # 6. Docker Hub에 이미지 푸시 (스캔 후에 푸시)
      - name: Push Docker image to Docker Hub
        if: success() && steps.trivy_scan.outcome == 'success' # [변경] 스캔까지 성공했을 때만 푸시 (필요시 'always()'로 변경)
        id: push-to-hub # [변경] ID 변경
        run: |
          # [변경] 로컬 이미지 태그를 가져와서 Docker Hub에 푸시
          LOCAL_IMAGE_TAG="${{ steps.build-local.outputs.local_image_tag }}"
          DOCKERHUB_REPOSITORY_NAME="${{ secrets.DOCKERHUB_USERNAME }}/my-app"
<<<<<<< HEAD
          DOCKERHUB_IMAGE_URI="$DOCKERHUB_REPOSITORY_NAME:${{ github.event.inputs.versionId }}"
          
=======
          DOCKERHUB_IMAGE_URI="$DOCKERHUB_REPOSITORY_NAME:${{ github.event.inputs.versionId }}" # 여기도 versionId로 변경

>>>>>>> 8f0c7033
          # 로컬 이미지 태그를 Docker Hub URI로 태그 지정
          docker tag "$LOCAL_IMAGE_TAG" "$DOCKERHUB_IMAGE_URI"

          if docker push "$DOCKERHUB_IMAGE_URI"; then
            # latest 태그도 함께 푸시
            docker tag "$DOCKERHUB_IMAGE_URI" "$DOCKERHUB_REPOSITORY_NAME:latest"
            docker push "$DOCKERHUB_REPOSITORY_NAME:latest"
            echo "status=success" >> $GITHUB_OUTPUT
          else
            echo "status=fail" >> $GITHUB_OUTPUT
          fi

      # 7. 빌드 결과를 백엔드로 전송 (하드코딩된 URL 사용)
      - name: Upload Build Result to Backend
        # [변경] 푸시 성공 여부와 상관없이 빌드 자체 결과만 보고
        if: always() # 빌드 스텝 결과에 따라 항상 알림
        run: |
<<<<<<< HEAD
          CALLBACK_URL="http://3.35.153.146/api/build-and-scan/callback_build" 
          if [ "${{ steps.build-local.outputs.status }}" = "success" ]; then # [변경] build-local 스텝의 상태 사용
            curl -X POST "$CALLBACK_URL?versionId=${{ github.event.inputs.versionId }}&status=success"
          else
            curl -X POST "$CALLBACK_URL?versionId=${{ github.event.inputs.versionId }}&status=fail"
=======
          CALLBACK_URL="http://3.35.153.146/api/image-build/callback_build"
          if [ "${{ steps.build-local.outputs.status }}" = "success" ]; then # [변경] build-local 스텝의 상태 사용
            curl -X POST "$CALLBACK_URL?versionId=${{ github.event.inputs.versionId }}&status=success" # 여기도 versionId로 변경
          else
            curl -X POST "$CALLBACK_URL?versionId=${{ github.event.inputs.versionId }}&status=fail" # 여기도 versionId로 변경
>>>>>>> 8f0c7033
          fi

      # 8. AWS Credentials 설정 (S3 업로드용)
      - name: Configure AWS Credentials
        if: always()
        uses: aws-actions/configure-aws-credentials@v2
        with:
          aws-access-key-id: ${{ secrets.AWS_ACCESS_KEY_ID }}
          aws-secret-access-key: ${{ secrets.AWS_SECRET_ACCESS_KEY }}
          aws-region: ${{ secrets.AWS_REGION }}

      # 9. Trivy 스캔 결과 S3 업로드 및 백엔드 알림
      - name: Upload Trivy Results to S3 and Notify Backend
        if: always()
        run: |
          BUCKET="${{ secrets.S3_BUCKET_NAME }}"
          REGION="${{ secrets.AWS_REGION }}"
          IMAGE_ANALYSIS_CALLBACK_URL="http://3.35.153.146/api/build-and-scan/callback_analysis"

          SCAN_STATUS="fail"
          TRIVY_FILE="trivy-results.sarif"
<<<<<<< HEAD
          TARGET_PATH="image-analysis/version-${{ github.event.inputs.versionId }}/$TRIVY_FILE"
=======
          TARGET_PATH="image-analysis/version-${{ github.event.inputs.versionId }}/$TRIVY_FILE" # 여기도 versionId로 변경
>>>>>>> 8f0c7033
          PUBLIC_URL=""

          if [ -f "$TRIVY_FILE" ]; then
            aws s3 cp "$TRIVY_FILE" "s3://$BUCKET/$TARGET_PATH"
            PUBLIC_URL="https://$BUCKET.s3.$REGION.amazonaws.com/$TARGET_PATH"
            echo "Uploaded Trivy report: $PUBLIC_URL"

            # 모든 심각도에 상관없이 항상 success로 간주
            SCAN_STATUS="success" # [변경] 조건문을 제거하고 항상 success로 설정
          else
            echo "Trivy results file not found, assuming scan failure."
            SCAN_STATUS="fail" # 파일 자체가 없으면 실패로 유지
          fi

          curl -X POST "$IMAGE_ANALYSIS_CALLBACK_URL" \
            -H "Content-Type: application/json" \
            -d '{
              "status": "'$SCAN_STATUS'",
              "fileUrl": "'$PUBLIC_URL'" # S3버킷 URL
            }'<|MERGE_RESOLUTION|>--- conflicted
+++ resolved
@@ -3,11 +3,7 @@
 on:
   workflow_dispatch:
     inputs:
-<<<<<<< HEAD
-      versionId:
-=======
       versionId: # 여기를 versionName 대신 versionId로 변경
->>>>>>> 8f0c7033
         required: true
       repo:
         required: true
@@ -36,13 +32,8 @@
         run: |
           cd target-repo
           # [변경] 로컬에서 스캔할 이미지 태그를 정의
-<<<<<<< HEAD
-          LOCAL_IMAGE_TAG="local-my-app:${{ github.event.inputs.versionId }}" 
-          
-=======
           LOCAL_IMAGE_TAG="local-my-app:${{ github.event.inputs.versionId }}" # 여기도 versionId로 변경
 
->>>>>>> 8f0c7033
           if docker build -t "$LOCAL_IMAGE_TAG" .; then
             echo "status=success" >> $GITHUB_OUTPUT
             echo "local_image_tag=$LOCAL_IMAGE_TAG" >> $GITHUB_OUTPUT # [변경] 로컬 이미지 태그 출력
@@ -81,13 +72,8 @@
           # [변경] 로컬 이미지 태그를 가져와서 Docker Hub에 푸시
           LOCAL_IMAGE_TAG="${{ steps.build-local.outputs.local_image_tag }}"
           DOCKERHUB_REPOSITORY_NAME="${{ secrets.DOCKERHUB_USERNAME }}/my-app"
-<<<<<<< HEAD
-          DOCKERHUB_IMAGE_URI="$DOCKERHUB_REPOSITORY_NAME:${{ github.event.inputs.versionId }}"
-          
-=======
           DOCKERHUB_IMAGE_URI="$DOCKERHUB_REPOSITORY_NAME:${{ github.event.inputs.versionId }}" # 여기도 versionId로 변경
 
->>>>>>> 8f0c7033
           # 로컬 이미지 태그를 Docker Hub URI로 태그 지정
           docker tag "$LOCAL_IMAGE_TAG" "$DOCKERHUB_IMAGE_URI"
 
@@ -105,19 +91,11 @@
         # [변경] 푸시 성공 여부와 상관없이 빌드 자체 결과만 보고
         if: always() # 빌드 스텝 결과에 따라 항상 알림
         run: |
-<<<<<<< HEAD
-          CALLBACK_URL="http://3.35.153.146/api/build-and-scan/callback_build" 
-          if [ "${{ steps.build-local.outputs.status }}" = "success" ]; then # [변경] build-local 스텝의 상태 사용
-            curl -X POST "$CALLBACK_URL?versionId=${{ github.event.inputs.versionId }}&status=success"
-          else
-            curl -X POST "$CALLBACK_URL?versionId=${{ github.event.inputs.versionId }}&status=fail"
-=======
           CALLBACK_URL="http://3.35.153.146/api/image-build/callback_build"
           if [ "${{ steps.build-local.outputs.status }}" = "success" ]; then # [변경] build-local 스텝의 상태 사용
             curl -X POST "$CALLBACK_URL?versionId=${{ github.event.inputs.versionId }}&status=success" # 여기도 versionId로 변경
           else
             curl -X POST "$CALLBACK_URL?versionId=${{ github.event.inputs.versionId }}&status=fail" # 여기도 versionId로 변경
->>>>>>> 8f0c7033
           fi
 
       # 8. AWS Credentials 설정 (S3 업로드용)
@@ -139,11 +117,7 @@
 
           SCAN_STATUS="fail"
           TRIVY_FILE="trivy-results.sarif"
-<<<<<<< HEAD
-          TARGET_PATH="image-analysis/version-${{ github.event.inputs.versionId }}/$TRIVY_FILE"
-=======
           TARGET_PATH="image-analysis/version-${{ github.event.inputs.versionId }}/$TRIVY_FILE" # 여기도 versionId로 변경
->>>>>>> 8f0c7033
           PUBLIC_URL=""
 
           if [ -f "$TRIVY_FILE" ]; then
