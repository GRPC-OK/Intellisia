name: Run Image Build and Scan

on:
  workflow_dispatch:
    inputs:
      versionId:
        required: true
      repo:
        required: true
      ref:
        required: true

jobs:
  image-build-and-scan:
    runs-on: ubuntu-latest

    steps:
      # 1. 레포지토리 클론
      - name: Clone target repository
        env:
          GH_TOKEN: ${{ secrets.PLATFORM_GITHUB_TOKEN }}
        run: |
          git clone --branch ${{ github.event.inputs.ref }} \
            https://$GH_TOKEN@github.com/${{ github.event.inputs.repo }} target-repo
      # 2. Docker Buildx 셋업
      - name: Set up Docker Buildx
        uses: docker/setup-buildx-action@v3

      # 3. 이미지 빌드 (로컬에서 스캔을 위해 바로 태그 지정)
      - name: Build Docker image
        id: build-local # [변경] ID 변경, 푸시 단계와 분리
        run: |
          cd target-repo
          # [변경] 로컬에서 스캔할 이미지 태그를 정의
          LOCAL_IMAGE_TAG="local-my-app:${{ github.event.inputs.versionId }}" # 여기도 versionId로 변경

          if docker build -t "$LOCAL_IMAGE_TAG" .; then
            echo "status=success" >> $GITHUB_OUTPUT
            echo "local_image_tag=$LOCAL_IMAGE_TAG" >> $GITHUB_OUTPUT # [변경] 로컬 이미지 태그 출력
          else
            echo "status=fail" >> $GITHUB_OUTPUT
          fi

      # 4. Trivy 취약점 스캔 (SARIF 형식으로 바로 출력)
      - name: Run Trivy vulnerability scan and generate SARIF
        if: success() && steps.build-local.outputs.status == 'success'
        id: trivy_scan
        uses: aquasecurity/trivy-action@master
        with:
          image-ref: ${{ steps.build-local.outputs.local_image_tag }}
          format: 'sarif' # [변경] 출력 형식을 'sarif'로 직접 지정
          output: 'trivy-results.sarif' # [변경] 출력 파일명도 .sarif로 변경
          # severity: 'CRITICAL,HIGH' # 이 워크플로우에서는 모든 심각도를 success로 처리할 예정이므로 주석 처리 또는 제거 권장

      # [변경] JSON to SARIF 변환 스텝 제거 - 이제 Trivy가 바로 SARIF를 생성
      # - name: Convert Trivy JSON to SARIF and Upload to Code Scanning (이 스텝은 더 이상 필요 없음)
      #   ...

      # 5. Docker Hub 로그인 (스캔 후 푸시)
      - name: Login to Docker Hub
        if: success() && steps.build-local.outputs.status == 'success' # [변경] 빌드 성공 시에만 로그인
        uses: docker/login-action@v2
        with:
          username: ${{ secrets.DOCKERHUB_USERNAME }}
          password: ${{ secrets.DOCKERHUB_PASSWORD }}

      # 6. Docker Hub에 이미지 푸시 (스캔 후에 푸시)
      - name: Push Docker image to Docker Hub
        if: success() && steps.trivy_scan.outcome == 'success' # [변경] 스캔까지 성공했을 때만 푸시 (필요시 'always()'로 변경)
        id: push-to-hub # [변경] ID 변경
        run: |
          # [변경] 로컬 이미지 태그를 가져와서 Docker Hub에 푸시
          LOCAL_IMAGE_TAG="${{ steps.build-local.outputs.local_image_tag }}"
          DOCKERHUB_REPOSITORY_NAME="${{ secrets.DOCKERHUB_USERNAME }}/my-app"
          DOCKERHUB_IMAGE_URI="$DOCKERHUB_REPOSITORY_NAME:${{ github.event.inputs.versionId }}" # 여기도 versionId로 변경

          # 로컬 이미지 태그를 Docker Hub URI로 태그 지정
          docker tag "$LOCAL_IMAGE_TAG" "$DOCKERHUB_IMAGE_URI"

          if docker push "$DOCKERHUB_IMAGE_URI"; then
            # latest 태그도 함께 푸시
            docker tag "$DOCKERHUB_IMAGE_URI" "$DOCKERHUB_REPOSITORY_NAME:latest"
            docker push "$DOCKERHUB_REPOSITORY_NAME:latest"
            echo "status=success" >> $GITHUB_OUTPUT
          else
            echo "status=fail" >> $GITHUB_OUTPUT
          fi

      # 7. 빌드 결과를 백엔드로 전송 (하드코딩된 URL 사용)
      - name: Upload Build Result to Backend
        # [변경] 푸시 성공 여부와 상관없이 빌드 자체 결과만 보고
        if: always() # 빌드 스텝 결과에 따라 항상 알림
        run: |
          CALLBACK_URL="http://3.35.153.146/api/image-build/callback_build"
          if [ "${{ steps.build-local.outputs.status }}" = "success" ]; then # [변경] build-local 스텝의 상태 사용
            curl -X POST "$CALLBACK_URL?versionId=${{ github.event.inputs.versionId }}&status=success" # 여기도 versionId로 변경
          else
            curl -X POST "$CALLBACK_URL?versionId=${{ github.event.inputs.versionId }}&status=fail" # 여기도 versionId로 변경
          fi

      # 8. AWS Credentials 설정 (S3 업로드용)
      - name: Configure AWS Credentials
        if: always()
        uses: aws-actions/configure-aws-credentials@v2
        with:
          aws-access-key-id: ${{ secrets.AWS_ACCESS_KEY_ID }}
          aws-secret-access-key: ${{ secrets.AWS_SECRET_ACCESS_KEY }}
          aws-region: ${{ secrets.AWS_REGION }}

      # 9. Trivy 스캔 결과 S3 업로드 및 백엔드 알림
      - name: Upload Trivy Results to S3 and Notify Backend
        if: always()
        run: |
          BUCKET="${{ secrets.S3_BUCKET_NAME }}"
          REGION="${{ secrets.AWS_REGION }}"
          IMAGE_ANALYSIS_CALLBACK_URL="http://3.35.153.146/api/build-and-scan/callback_analysis"

          SCAN_STATUS="fail"
          TRIVY_FILE="trivy-results.sarif"
          TARGET_PATH="image-analysis/version-${{ github.event.inputs.versionId }}/$TRIVY_FILE" # 여기도 versionId로 변경
          PUBLIC_URL=""

          if [ -f "$TRIVY_FILE" ]; then
            aws s3 cp "$TRIVY_FILE" "s3://$BUCKET/$TARGET_PATH"
            PUBLIC_URL="https://$BUCKET.s3.$REGION.amazonaws.com/$TARGET_PATH"
            echo "Uploaded Trivy report: $PUBLIC_URL"

            # 모든 심각도에 상관없이 항상 success로 간주
            SCAN_STATUS="success" # [변경] 조건문을 제거하고 항상 success로 설정
          else
            echo "Trivy results file not found, assuming scan failure."
            SCAN_STATUS="fail" # 파일 자체가 없으면 실패로 유지
          fi

          curl -X POST "$IMAGE_ANALYSIS_CALLBACK_URL" \
            -H "Content-Type: application/json" \
            -d '{
<<<<<<< HEAD
              "versionId": "'${{ github.event.inputs.versionId }}'",
=======
              "versionId": '${{ github.event.inputs.versionId }}',
>>>>>>> 60c7c45c
              "status": "'$SCAN_STATUS'",
              "fileUrl": "'$PUBLIC_URL'" # S3버킷 URL
            }'<|MERGE_RESOLUTION|>--- conflicted
+++ resolved
@@ -91,7 +91,7 @@
         # [변경] 푸시 성공 여부와 상관없이 빌드 자체 결과만 보고
         if: always() # 빌드 스텝 결과에 따라 항상 알림
         run: |
-          CALLBACK_URL="http://3.35.153.146/api/image-build/callback_build"
+          CALLBACK_URL="http://3.35.153.146/api/versions/[versionId]/image-build/callback_build"
           if [ "${{ steps.build-local.outputs.status }}" = "success" ]; then # [변경] build-local 스텝의 상태 사용
             curl -X POST "$CALLBACK_URL?versionId=${{ github.event.inputs.versionId }}&status=success" # 여기도 versionId로 변경
           else
@@ -113,7 +113,7 @@
         run: |
           BUCKET="${{ secrets.S3_BUCKET_NAME }}"
           REGION="${{ secrets.AWS_REGION }}"
-          IMAGE_ANALYSIS_CALLBACK_URL="http://3.35.153.146/api/build-and-scan/callback_analysis"
+          IMAGE_ANALYSIS_CALLBACK_URL="http://3.35.153.146/api/versions/[versionId]/image-analysis/callback_analysis"
 
           SCAN_STATUS="fail"
           TRIVY_FILE="trivy-results.sarif"
@@ -135,11 +135,7 @@
           curl -X POST "$IMAGE_ANALYSIS_CALLBACK_URL" \
             -H "Content-Type: application/json" \
             -d '{
-<<<<<<< HEAD
-              "versionId": "'${{ github.event.inputs.versionId }}'",
-=======
               "versionId": '${{ github.event.inputs.versionId }}',
->>>>>>> 60c7c45c
               "status": "'$SCAN_STATUS'",
               "fileUrl": "'$PUBLIC_URL'" # S3버킷 URL
             }'